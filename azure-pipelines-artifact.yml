--- conflicted
+++ resolved
@@ -31,13 +31,8 @@
     value: 'svc-portfolio-rg-conn'
   - name: Python_Version
     value: '3.11'
-<<<<<<< HEAD
-  - name: AzureServiceConnection
-    value: 'svc-portfolio-rg-conn'
-=======
   - name: Node_Version
     value: '20.x'
->>>>>>> bd183ba0
   # - name: FunctionAppName
   #   value: $[ resources.pipeline.infraPipeline.outputs['deploy_bicep.FunctionAppName'] ]
   # - name: ResourceGroupName
